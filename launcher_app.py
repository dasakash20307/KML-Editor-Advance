# File: launcher_app.py (Modified)
# ----------------------------------------------------------------------
import sys
import os
import platform
import time # For demonstration of progress

from PySide6.QtWidgets import QApplication
from PySide6.QtCore import Qt, QThread, Signal

# Assuming qtmodern is still used for the main window
import qtmodern.styles
import qtmodern.windows

if platform.system() == "Windows":
    import ctypes

# Updated import from main_app
from main_app import prepare_main_window
# Import the new loading screen widget
from ui.loading_screen_widget import LoadingScreenWidget
from core.utils import resource_path # For QSS path

# Define constants for loading screen - these could be moved to a config file or core module
APP_NAME_LAUNCHER = "Dilasa Advance KML Tool"
COMPANY_NAME_LAUNCHER = "Dilasa Janvikash Pratishthan"
TAGLINE_LAUNCHER = "Empowering communities with geospatial solutions"
# Version will be taken from app.applicationVersion()
DEVELOPER_NAME_LAUNCHER = "A.Das"
SUPPORT_EMAIL_LAUNCHER = "support@dilasa.org" # Or your actual support email

class InitializationThread(QThread):
    # Signals: progress_value, status_text
    progress_updated = Signal(int, str)
    # Signals: message, level (e.g., "INFO", "ERROR")
    log_message = Signal(str, str)
    # Signals: success_status, main_window_instance_or_error
    initialization_complete = Signal(bool, object)

    def run(self):
        try:
            self.log_message.emit("Starting application initialization...", "INFO")
            self.progress_updated.emit(10, "Initializing core components...")
            # Simulate some work
            time.sleep(0.5) # Placeholder for actual init steps

            # In a real app, CredentialManager and other core services would be initialized here.
            # For now, we just call prepare_main_window.
            # More granular progress updates would involve prepare_main_window (or MainWindow itself)
            # emitting signals that this thread could catch and re-emit.

            self.log_message.emit("Creating main window...", "INFO")
            self.progress_updated.emit(30, "Loading main user interface...")
            main_window = prepare_main_window() # This is the refactored function
            time.sleep(1) # Simulate main window setup

            if not main_window: # Basic check
                raise RuntimeError("Main window preparation failed.")

            # Simulate further loading steps
            self.progress_updated.emit(70, "Finalizing setup...")
            # Example: if main_window has a method to do more setup and report progress:
            # main_window.perform_final_setup(progress_callback=self.progress_updated, log_callback=self.log_message)
            time.sleep(1)

            self.log_message.emit("Initialization successful.", "SUCCESS")
            self.progress_updated.emit(100, "Done!")
            self.initialization_complete.emit(True, main_window)

        except Exception as e:
            error_message = f"Initialization failed: {str(e)}"
            import traceback
            detailed_error = traceback.format_exc()
            self.log_message.emit(error_message, "ERROR")
            self.log_message.emit(f"Details: {detailed_error}", "DEBUG") # DEBUG for detailed traceback
            self.progress_updated.emit(0, "Error during startup!") # Reset progress or show error status
            self.initialization_complete.emit(False, e)


# Global reference to keep ModernWindow alive if needed, or manage within launch
_main_modern_window = None

def launch():
    global _main_modern_window # To keep ModernWindow instance alive

    # --- Early settings (before QApplication instantiation) ---
    if platform.system() == "Windows":
        try:
            ctypes.windll.uxtheme.SetPreferredAppMode(2) # 2 = Dark
        except Exception as e:
            print(f"Warning (launcher_app): Could not set Windows dark mode: {e}")

<<<<<<< HEAD
=======
    QApplication.setAttribute(Qt.AA_EnableHighDpiScaling, True)
>>>>>>> 3a417d9f

    app = QApplication(sys.argv)
    app.setApplicationName(APP_NAME_LAUNCHER)
    app.setApplicationVersion("Beta.v5.0.1.Dev-ADas") # Updated version for v5

    # --- Post-QApplication instantiation settings ---
    app.setStyle('Fusion')
<<<<<<< HEAD

    # 4. qtmodern styling (e.g., qtmodern.styles.dark(app))
    qtmodern.styles.dark(app) # Apply qtmodern dark style

    # 5. Load global QSS stylesheet (assets/style.qss)
    try:
        qss_file_name = "style.qss"
        qss_folder = "assets"
        # Construct the path using resource_path from core.utils
        qss_path = resource_path(qss_file_name)

=======
    qtmodern.styles.dark(app) # Apply qtmodern dark style first

    # Load global QSS stylesheet
    try:
        qss_path = resource_path("style.qss", "assets")
>>>>>>> 3a417d9f
        if os.path.exists(qss_path):
            with open(qss_path, "r") as f:
                stylesheet = f.read()
            # Append to existing stylesheet (e.g., from qtmodern)
            current_stylesheet = app.styleSheet()
            app.setStyleSheet(current_stylesheet + "\n" + stylesheet)
            print(f"Successfully loaded and appended global stylesheet from {qss_path}")
        else:
            print(f"Warning (launcher_app): Global stylesheet 'assets/style.qss' not found at '{qss_path}'. Skipping.")
    except Exception as e:
        print(f"Warning (launcher_app): Error loading global stylesheet: {e}")

    # --- Create and Show Loading Screen ---
    loading_screen = LoadingScreenWidget(
        app_name=app.applicationName(),
        company_name=COMPANY_NAME_LAUNCHER,
        tagline=TAGLINE_LAUNCHER,
        version_code=app.applicationVersion(),
        developer_name=DEVELOPER_NAME_LAUNCHER,
        support_email=SUPPORT_EMAIL_LAUNCHER
    )
    loading_screen.center_on_screen()
    loading_screen.show()
    QApplication.processEvents() # Ensure loading screen is displayed before thread starts

    # --- Setup and Start Initialization Thread ---
    thread = InitializationThread()

    # Connect signals from thread to loading screen slots
    thread.progress_updated.connect(loading_screen.update_progress)
    thread.log_message.connect(loading_screen.append_log)

    # --- Handle Initialization Completion ---
    def handle_initialization_finished(success, result):
        global _main_modern_window # Ensure we assign to the global var

        loading_screen.update_progress(100, "Finalizing..." if success else "Startup Failed!")
        QApplication.processEvents() # Update UI one last time

        if success:
            main_window_instance = result
            if main_window_instance:
                # Close loading screen *before* showing main window to avoid flicker
                loading_screen.close()

                _main_modern_window = qtmodern.windows.ModernWindow(main_window_instance)
                _main_modern_window.show()
                # main_window_instance.show() # If not using ModernWindow or if it handles it
            else:
                # This case should ideally be caught by the thread's error handling
                loading_screen.append_log("Critical error: Main window not created, but thread reported success.", "ERROR")
                # Keep loading screen open to show the error
        else:
            # Error already logged by the thread.
            # Keep loading screen open to show error messages.
            # Optionally, add a close button or retry mechanism here.
            print(f"Error during initialization: {result}")
            # loading_screen.enable_close_button() # If such a feature exists

    thread.initialization_complete.connect(handle_initialization_finished)
    thread.start()

    sys.exit(app.exec())


if __name__ == "__main__":
    launch()<|MERGE_RESOLUTION|>--- conflicted
+++ resolved
@@ -90,10 +90,7 @@
         except Exception as e:
             print(f"Warning (launcher_app): Could not set Windows dark mode: {e}")
 
-<<<<<<< HEAD
-=======
     QApplication.setAttribute(Qt.AA_EnableHighDpiScaling, True)
->>>>>>> 3a417d9f
 
     app = QApplication(sys.argv)
     app.setApplicationName(APP_NAME_LAUNCHER)
@@ -101,25 +98,11 @@
 
     # --- Post-QApplication instantiation settings ---
     app.setStyle('Fusion')
-<<<<<<< HEAD
-
-    # 4. qtmodern styling (e.g., qtmodern.styles.dark(app))
-    qtmodern.styles.dark(app) # Apply qtmodern dark style
-
-    # 5. Load global QSS stylesheet (assets/style.qss)
-    try:
-        qss_file_name = "style.qss"
-        qss_folder = "assets"
-        # Construct the path using resource_path from core.utils
-        qss_path = resource_path(qss_file_name)
-
-=======
     qtmodern.styles.dark(app) # Apply qtmodern dark style first
 
     # Load global QSS stylesheet
     try:
         qss_path = resource_path("style.qss", "assets")
->>>>>>> 3a417d9f
         if os.path.exists(qss_path):
             with open(qss_path, "r") as f:
                 stylesheet = f.read()
